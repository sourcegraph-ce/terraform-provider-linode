--- conflicted
+++ resolved
@@ -119,15 +119,9 @@
 				Default:  false,
 			},
 			"swap_size": &schema.Schema{
-<<<<<<< HEAD
-				Type: schema.TypeInt,
-				Optional: true,
-				Default: 512,
-=======
 				Type:     schema.TypeInt,
 				Optional: true,
 				Default:  512,
->>>>>>> 16043a10
 			},
 		},
 	}
@@ -189,20 +183,12 @@
 
 	d.Set("status", linode.Status)
 
-<<<<<<< HEAD
-    sizeId, err := getSizeId(client, d.Get("size").(int))
+	sizeId, err := getSizeId(client, d.Get("size").(int))
 	if err != nil {
 		return err
 	}
-    plan_storage, err := getPlanDiskSize(client, sizeId)
-=======
-	sizeId, err := getSizeId(client, d.Get("size").(int))
-	if err != nil {
-		return err
-	}
 
 	plan_storage, err := getPlanDiskSize(client, sizeId)
->>>>>>> 16043a10
 	if err != nil {
 		return err
 	}
@@ -239,19 +225,18 @@
 	}
 	config := configs.LinodeConfigs[0]
 
-<<<<<<< HEAD
-// This doesn't really tell us much.  This will flunk if an ImageName is used to deploy, since getImage will return
-// an imageID.  Trying to derive the imageName from an imageID could be bad if the image happens to be deleted, which would
-// likely occur in an environment where base image's are lifecycled. 
-//	image, err := getImage(client, int(id))
-//	if err != nil {
-//		return fmt.Errorf("Failed to get the image because %s", err)
-//	}
-//	d.Set("image", image)
-//	d.SetPartial("image")
-
-=======
->>>>>>> 16043a10
+	/**
+	// This doesn't really tell us much.  This will flunk if an ImageName is used to deploy, since getImage will return
+	// an imageID.  Trying to derive the imageName from an imageID could be bad if the image happens to be deleted, which would
+	// likely occur in an environment where base image's are lifecycled.
+	image, err := getImage(client, int(id))
+	if err != nil {
+		return fmt.Errorf("Failed to get the image because %s", err)
+	}
+	d.Set("image", image)
+	d.SetPartial("image")
+	**/
+
 	d.Set("helper_distro", boolToString(config.HelperDistro.Bool))
 	d.Set("manage_private_ip_automatically", boolToString(config.HelperDistro.Bool))
 
@@ -365,10 +350,7 @@
 	} else {
 		confArgs["DiskList"] = fmt.Sprintf("%d", rootDisk)
 	}
-<<<<<<< HEAD
-=======
-
->>>>>>> 16043a10
+
 	confArgs["RootDeviceNum"] = "1"
 	c, err := client.Config.Create(linode.LinodeId, kernelId, d.Get("image").(string), confArgs)
 	if err != nil {
@@ -493,28 +475,17 @@
 	if err != nil {
 		return "", err
 	}
-<<<<<<< HEAD
+
 	// Assumes disk naming convention of Root(LINODEID)__Base(IMAGEID)
 	grabId := regexp.MustCompile(`Base\(([0-9]+)\)`)
-=======
-
-	// Assumes disk naming convention of Root(LINODEID)__Base(IMAGEID)
-	grabId := regexp.MustCompile(`Base\(([0-9]+)\)`)
-
->>>>>>> 16043a10
+
 	for i := range disks {
 		// Check if we match the pattern at all
 		if grabId.MatchString(disks[i]) {
 			// Print out the first group match
 			return grabId.FindStringSubmatch(disks[i])[1], nil
-<<<<<<< HEAD
-
-		// Keep the old method for backward compatibility
-		} else if strings.HasSuffix(disks[i], " Disk") {
-=======
 		} else if strings.HasSuffix(disks[i], " Disk") {
 			// Keep the old method for backward compatibility
->>>>>>> 16043a10
 			return disks[i][:(len(disks[i]) - 5)], nil
 		}
 	}
@@ -676,11 +647,7 @@
 	for i := range s {
 		if s[i].PlanId == planID {
 			// Return Plan Disk Size in Megabytes
-<<<<<<< HEAD
-			return (s[i].Disk*1024), nil
-=======
 			return (s[i].Disk * 1024), nil
->>>>>>> 16043a10
 		}
 	}
 	return -1, fmt.Errorf("Unabled to find plan id %d", planID)
@@ -767,10 +734,6 @@
 // findImage finds the specified image. It checks the prebuilt images first and then any custom images. It returns both
 // the image type and the images id
 func findImage(client *linodego.Client, imageName string) (imageType, imageId int, err error) {
-<<<<<<< HEAD
-
-=======
->>>>>>> 16043a10
 	// Get Available Distributions
 	distResp, err := client.Avail.Distributions()
 	if err != nil {
@@ -884,10 +847,6 @@
 	}
 }
 
-<<<<<<< HEAD
-
-=======
->>>>>>> 16043a10
 // changeLinodeSettings changes linode level settings. This is things like the name or the group
 func changeLinodeSettings(client *linodego.Client, linode linodego.Linode, d *schema.ResourceData) error {
 	updates := make(map[string]interface{})
@@ -932,11 +891,7 @@
 	// Resize the Linode
 	client.Linode.Resize(linode.LinodeId, newPlanID)
 	// Linode says 1-3 minutes per gigabyte for Resize time... Let's be safe with 3
-<<<<<<< HEAD
-	waitMinutes = ((linode.TotalHD/1024)*3)
-=======
 	waitMinutes = ((linode.TotalHD / 1024) * 3)
->>>>>>> 16043a10
 	// Wait for the Resize Operation to Complete
 	err = waitForJobsToCompleteWaitMinutes(client, linode.LinodeId, waitMinutes)
 	if err != nil {
