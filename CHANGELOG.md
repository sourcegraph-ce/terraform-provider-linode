## 1.9.2 (Unreleased)

FEATURES:

<<<<<<< HEAD
* **New Data Source** `linode_stackscript`
=======
* **New Data Source** `linode_domain_record`
>>>>>>> f2e69412

## 1.9.1 (December 03, 2019)

ENHANCEMENTS:

* Updates linodego to v0.12.2 which retries `Linode Busy.` errors.

## 1.9.0 (November 25, 2019)

FEATURES:

* **New Data Source** `linode_object_storage_cluster`
* **New Resource** `linode_object_storage_key`
* **New Resource** `linode_object_storage_bucket`

ENHANCEMENTS:

* Migration to standalone sdk
* Uses linodego v0.12.1

BUG FIXES:

* providing stackscript data on a disk would cause a `panic: assignment to entry in nil map` ([#62](https://github.com/terraform-providers/terraform-provider-linode/pull/62))

## 1.8.0 (July 16, 2019)

BACKWARDS INCOMPATIBILITIES / NOTES:

* resource/linode\_instance: `config.root_device` no longer supplies `/dev/root` when no `/dev/sda` device is present (this was an API work-around that is no longer needed) ([#10](https://github.com/terraform-providers/terraform-provider-linode/issues/10), [#18](https://github.com/terraform-providers/terraform-provider-linode/issues/18))

## 1.7.0 (July 08, 2019)

ENHANCEMENTS:

* Compatible with Terraform v0.12.0+
* Uses linodego v0.10.0
* Examples updated with new TF config syntax

BUG FIXES:

* The Linode API resizes disks by default when an instance is resized. This behavior is now accounted for -- Terraform will not resize disks unless a new size is specified in the config.
* The provider now waits for instance resizing to complete before attempting to issue disk resize jobs against an instance. This was required because new jobs issued to actively-resizing instances fail.
* Disk resizing and instance resizing are now executed in the correct order.

## 1.6.0 (April 10, 2019)

FEATURES:

* **New Resource** `linode_rdns`

* **New Data Resource** `linode_networking_ip`

ENHANCEMENTS:

* Builds now use `go mod`
* provider: Support custom `ua_prefix`
* provider: Support custom API endpoint `url`

BUG FIXES:

* Documentation and examples for `linode_domain` resource were missing required `type` field
* `linode_domain_record` field `ttl_sec` accepts `0`, as the API does (#35)
* `linode_domain` fields `ttl_sec`, `retry_sec`, `expire_sec`, and `refresh_sec` now accept `0`, as the API does

## 1.5.0 (February 06, 2019)

FEATURES:

* **New Data Resource** `linode_domain`

ENHANCEMENTS:

* Documentation has been revised with links to relevant Linode Guides & Tutorials

BUG FIXES:

* `linode_instance.alerts.0.network_out` and `linode_instance.alerts.0.transfer_quota` were not created or updating correctly ([#27](https://github.com/terraform-providers/terraform-provider-linode/issues/27))

## 1.4.0 (January 14, 2019)

BACKWARDS INCOMPATIBILITIES / NOTES:

* resource/linode\_instance: `tags` field is now a `TypeSet` instead of a `TypeList` ([#16](https://github.com/terraform-providers/terraform-provider-linode/issues/16))

ENHANCEMENTS:

* resource/linode\_domain: Add `tags` field
* resource/linode\_nodebalancer: Add `tags` field
* resource/linode\_volume: Add `tags` field

BUG FIXES:

* `linode_nodebalancer_node.label` was updated from optional to required, the Linode API has always required this field

## 1.3.0 (November 27, 2018)

ENHANCEMENTS:

* resource/linode\_instance: Add `timeouts` support for `create`, `update`, and `delete` (defaults 10, 20, 10)
* resource/linode\_image: Add `timeouts` support for `create` (defaults 20)
* resource/linode\_volume: Add `timeouts` support for `create`, `update`, and `delete` (defaults 10, 20, 10)

## 1.2.0 (November 08, 2018)

ENHANCEMENTS:

* resource/linode\_instance: Add `tags` field
* resource/linode\_instance: Add `authorized_users` field and added `authorized_users` field to `disk`

## 1.1.0 (October 31, 2018)

FEATURES:

* **New Resource** `linode_token`

* **New Data Resource** `linode_user`
* **New Data Resource** `linode_account`
* **New Data Resource** `linode_profile`

BUG FIXES:

* `linode_nodebalancer_config.check_passive` changes were not handled ([#4](https://github.com/terraform-providers/terraform-provider-template/issues/4))

## 1.0.0 (October 18, 2018)

FEATURES:

* **New Resource** `linode_instance` Initial work from @btobolaski!
* **New Resource** `linode_domain`
* **New Resource** `linode_domain_record`
* **New Resource** `linode_image` Thanks @akerl!
* **New Resource** `linode_nodebalancer`
* **New Resource** `linode_nodebalancer_config`
* **New Resource** `linode_nodebalancer_node`
* **New Resource** `linode_stackscript`
* **New Resource** `linode_sshkey`
* **New Resource** `linode_volume`

* **New Data Resource** `linode_image` Thanks @cliedeman!
* **New Data Resource** `linode_instance_type` Thanks @cliedeman!
* **New Data Resource** `linode_region` Thanks @cliedeman!
* **New Data Resource** `linode_sshkey`<|MERGE_RESOLUTION|>--- conflicted
+++ resolved
@@ -2,11 +2,8 @@
 
 FEATURES:
 
-<<<<<<< HEAD
 * **New Data Source** `linode_stackscript`
-=======
 * **New Data Source** `linode_domain_record`
->>>>>>> f2e69412
 
 ## 1.9.1 (December 03, 2019)
 
